--- conflicted
+++ resolved
@@ -1,399 +1,395 @@
-<?xml version="1.0" encoding="UTF-8"?>
-<!DOCTYPE project>
-<!-- ====================================================================== 
-     Doom Tools Build File    
-     Matt Tropiano                                                                
-     ====================================================================== -->
-<project name="build" default="compile">
-
-	<description>Doom Tools</description>
-
-	<property file="build.properties" />
-	<property file="versions.properties" />
-
-	<!-- Dependencies -->
-	<property name="dev.base" value=".." />
-	<property name="S" value="${path.separator}" />
-	<property name="dist.dir" value="dist" />
-
-	<!-- Project Libs -->
-	<property name="doom.lib.version" value="2.14.2" />
-	<property name="doom.tag" value="${doom.lib.version}-RELEASE" />
-	<property name="doom.project" value="doomstruct-${doom.lib.version}" />	
-	<property name="doom.jar" value="${doom.project}.jar" />
-	<property name="doom.jar.src" value="${doom.project}-sources.jar" />
-
-	<property name="json.lib.version" value="1.2.0" />
-	<property name="json.tag" value="${json.lib.version}-RELEASE" />
-	<property name="json.project" value="blackrook-json-${json.lib.version}" />	
-	<property name="json.jar" value="${json.project}.jar" />
-	<property name="json.jar.src" value="${json.project}-sources.jar" />
-
-	<property name="rookscript.lib.version" value="1.14.1" />
-	<property name="rookscript.tag" value="${rookscript.lib.version}-RELEASE" />
-	<property name="rookscript.project" value="blackrook-rookscript-${rookscript.lib.version}" />	
-	<property name="rookscript.jar" value="${rookscript.project}.jar" />
-	<property name="rookscript.jar.src" value="${rookscript.project}-sources.jar" />
-
-	<property name="rookscript.desktop.lib.version" value="1.10.2.1" />
-	<property name="rookscript.desktop.tag" value="${rookscript.desktop.lib.version}-RELEASE" />
-	<property name="rookscript.desktop.project" value="blackrook-rookscript-desktop-${rookscript.desktop.lib.version}" />	
-	<property name="rookscript.desktop.jar" value="${rookscript.desktop.project}.jar" />
-	<property name="rookscript.desktop.jar.src" value="${rookscript.desktop.project}-sources.jar" />
-
-	<property name="flatlaf.lib.version" value="2.0.2" />
-	<property name="flatlaf.jar" value="flatlaf-${flatlaf.lib.version}.jar" />
-
-	<property name="rsyntaxtextarea.lib.version" value="3.2.0" />
-	<property name="rsyntaxtextarea.jar" value="rsyntaxtextarea-${rsyntaxtextarea.lib.version}.jar" />
-
-	<property name="autocomplete.lib.version" value="3.2.0" />
-	<property name="autocomplete.jar" value="autocomplete-${autocomplete.lib.version}.jar" />
-
-	
-	<!-- Project Info -->
-	<property name="project.archive" value="doomtools" />
-	<property name="project.javadoc.title" value="DoomTools" />
-<<<<<<< HEAD
-	<property name="project.classpath" value="${dev.base}/${json.jar}${S}${dev.base}/${doom.jar}${S}${dev.base}/${rookscript.jar}${S}${dev.base}/${rookscript.desktop.jar}${S}${dev.base}/${rsyntaxtextarea.jar}${S}${dev.base}/${autocomplete.jar}${S}${dev.base}/${flatlaf.jar}"/>
-=======
-	<property name="project.classpath" value="${dev.base}/${json.jar}${S}${dev.base}/${doom.jar}${S}${dev.base}/${rookscript.jar}${S}${dev.base}/${rookscript.desktop.jar}${S}${rsyntaxtextarea.jar}"/>
->>>>>>> 143a39f6
-	<property name="project.compiler.bootclasspath" value="" />
-	<property name="project.testclass" value=""/>
-	<property name="project.testclass.main" value=""/>
-	<property name="project.javadoc.packages" value="
-		net.mtrop.doom.tools,
-		net.mtrop.doom.tools.common,
-		net.mtrop.doom.tools.decohack,
-		net.mtrop.doom.tools.decohack.contexts,
-		net.mtrop.doom.tools.decohack.data,
-		net.mtrop.doom.tools.decohack.data.enums,
-		net.mtrop.doom.tools.decohack.patches,
-		net.mtrop.doom.tools.doommake,
-		net.mtrop.doom.tools.doommake.functions,
-		net.mtrop.doom.tools.doommake.generators,
-		net.mtrop.doom.tools.doomtools,
-		net.mtrop.doom.tools.exception,
-		net.mtrop.doom.tools.gui,
-		net.mtrop.doom.tools.gui.apps,
-		net.mtrop.doom.tools.gui.apps.swing,
-		net.mtrop.doom.tools.gui.apps.swing.panels,
-		net.mtrop.doom.tools.gui.managers,
-		net.mtrop.doom.tools.gui.managers.tokenizers,
-		net.mtrop.doom.tools.gui.swing,
-		net.mtrop.doom.tools.gui.swing.panels,
-		net.mtrop.doom.tools.struct,
-		net.mtrop.doom.tools.struct.swing,
-		net.mtrop.doom.tools.struct.util,
-		net.mtrop.doom.tools.wadmerge,
-		net.mtrop.doom.tools.wadscript,
-		net.mtrop.doom.tools.wtexport
-		"
-	/>
-	
-	<import file="build-import.xml" />
-	<import file="build-dependencies.xml" />
-	<import file="build-shell.xml" />	
-	
-	<!-- Versions -->
-	<property name="wadmerge.version" value="${build.version}" />
-	<property name="wswantbls.version" value="${build.version}" />
-	<property name="wadtex.version" value="${build.version}" />
-	<property name="wtexscan.version" value="${build.version}" />
-	<property name="wtexport.version" value="${build.version}" />
-	<property name="wadscript.version" value="${build.version}" />
-	<property name="decohack.version" value="${build.version}" />
-	<property name="dmxconv.version" value="${build.version}" />
-	<property name="dimgconv.version" value="${build.version}" />
-	<property name="doommake.version" value="${build.version}" />
-
-	
-	<!-- Filenames -->
-	<property name="build.versions.dir" value="${build.dir}/versions" />
-	<property name="build.installer.dir" value="${build.dir}/installer" />
-	<property name="jar.dist.filename" value="${project.archive}-jar-${build.version.number}.zip" />
-	<property name="zip.dist.filename" value="${project.archive}-cmd-${build.version.number}.zip" />
-	<property name="tar.dist.filename" value="${project.archive}-bash-${build.version.number}.tar.gz" />
-	<property name="installer.dist.name" value="${project.archive}-setup-${build.version.number}" />
-	<property name="installer.jre.dist.name" value="${project.archive}-setup-jre-${build.version.number}" />
-
-	<target name="clean.dist" description="Cleans up the distributables folder.">
-		<delete dir="${dist.dir}" includeemptydirs="true" casesensitive="false" /> 
-	</target>
-
-	<target name="init.dist" depends="clean.dist">
-		<mkdir dir="${dist.dir}" />
-	</target>
-
-	<target name="clean.versions" description="Cleans up the distributables folder.">
-		<delete dir="${build.versions.dir}" includeemptydirs="true" casesensitive="false" /> 
-	</target>
-
-	<target name="init.versions" depends="clean.versions">
-		<mkdir dir="${build.versions.dir}" />
-		<echo file="${build.versions.dir}/doomtools.version" message="${build.version.number}" />
-		<echo file="${build.versions.dir}/json.version" message="${json.lib.version}" />
-		<echo file="${build.versions.dir}/doom.version" message="${doom.lib.version}" />
-		<echo file="${build.versions.dir}/rookscript.version" message="${rookscript.lib.version}" />
-		<echo file="${build.versions.dir}/rookscript-desktop.version" message="${rookscript.desktop.lib.version}" />
-		<echo file="${build.versions.dir}/flatlaf.version" message="${flatlaf.lib.version}" />
-		<echo file="${build.versions.dir}/rsyntaxtextarea.version" message="${rsyntaxtextarea.lib.version}" />
-		<echo file="${build.versions.dir}/autocomplete.version" message="${autocomplete.lib.version}" />
-		<echo file="${build.versions.dir}/wadmerge.version" message="${wadmerge.version}" />
-		<echo file="${build.versions.dir}/wswantbls.version" message="${wswantbls.version}" />
-		<echo file="${build.versions.dir}/wadtex.version" message="${wadtex.version}" />
-		<echo file="${build.versions.dir}/wtexscan.version" message="${wtexscan.version}" />
-		<echo file="${build.versions.dir}/wtexport.version" message="${wtexport.version}" />
-		<echo file="${build.versions.dir}/wadscript.version" message="${wadscript.version}" />
-		<echo file="${build.versions.dir}/decohack.version" message="${decohack.version}" />
-		<echo file="${build.versions.dir}/dmxconv.version" message="${dmxconv.version}" />
-		<echo file="${build.versions.dir}/dimgconv.version" message="${dimgconv.version}" />
-		<echo file="${build.versions.dir}/doommake.version" message="${doommake.version}" />
-	</target>
-
-	<target name="javadoc" depends="init.docs" description="Builds the Java documentation.">
-        <javadoc access="protected" 
-        	additionalparam="-J-Xmx512m  " author="true" 
-        	classpath="${project.classpath}${path.separator}${bin.dir}" 
-        	doctitle="${project.javadoc.title}" 
-        	sourcepath="${src.dir}" 
-        	packagenames="${project.javadoc.packages}"
-        	destdir="${docs.dir}" 
-        	splitindex="true" 
-        	use="true" 
-        	version="true" 
-        	nodeprecated="false" 
-        	nodeprecatedlist="false" 
-        	noindex="false" 
-        	nonavbar="false" 
-        	notree="false"
-    		>
-            <link href="https://docs.oracle.com/en/java/javase/11/docs/api/"/>
-        </javadoc>
-    </target>	
-
-	<target name="jar.one" depends="init.jar, compile, init.versions">
-		<jar destfile="${jar.dir}/${jar.filename}">
-			<zipgroupfileset file="${dependencies.dir}/${json.jar}"/>
-			<zipgroupfileset file="${dependencies.dir}/${doom.jar}"/>
-			<zipgroupfileset file="${dependencies.dir}/${rookscript.jar}"/>
-			<zipgroupfileset file="${dependencies.dir}/${rookscript.desktop.jar}"/>
-			<zipgroupfileset file="${dependencies.dir}/${flatlaf.jar}"/>
-			<zipgroupfileset file="${dependencies.dir}/${rsyntaxtextarea.jar}"/>
-			<zipgroupfileset file="${dependencies.dir}/${autocomplete.jar}"/>
-		</jar>
-		<jar basedir="${bin.dir}" destfile="${jar.dir}/${jar.filename}" update="true" />
-		<jar destfile="${jar.dir}/${jar.filename}" update="true">
-			<zipfileset dir="${build.dir}/versions" prefix="net/mtrop/doom/tools/" />
-		</jar>
-	</target>
-
-	<target name="dependency.json">
-		<github-dl repository="BlackRookSoftware/JSON" tag="${json.tag}" file="${json.jar}" dest="${dependencies.dir}" />
-		<github-dl repository="BlackRookSoftware/JSON" tag="${json.tag}" file="${json.jar.src}" dest="${dependencies.dir}" />
-	</target>
-
-	<target name="dependency.doom">
-		<github-dl repository="MTrop/DoomStruct" tag="${doom.tag}" file="${doom.jar}" dest="${dependencies.dir}" />
-		<github-dl repository="MTrop/DoomStruct" tag="${doom.tag}" file="${doom.jar.src}" dest="${dependencies.dir}" />
-	</target>
-	
-	<target name="dependency.rookscript">
-		<github-dl repository="BlackRookSoftware/RookScript" tag="${rookscript.tag}" file="${rookscript.jar}" dest="${dependencies.dir}" />
-		<github-dl repository="BlackRookSoftware/RookScript" tag="${rookscript.tag}" file="${rookscript.jar.src}" dest="${dependencies.dir}" />
-	</target>
-	
-	<target name="dependency.rookscript.desktop">
-		<github-dl repository="BlackRookSoftware/RookScript-Desktop" tag="${rookscript.desktop.tag}" file="${rookscript.desktop.jar}" dest="${dependencies.dir}" />
-		<github-dl repository="BlackRookSoftware/RookScript-Desktop" tag="${rookscript.desktop.tag}" file="${rookscript.desktop.jar.src}" dest="${dependencies.dir}" />
-	</target>
-
-	<target name="dependency.flatlaf">
-		<maven-jar-dl group-path="com/formdev" artifact="flatlaf" version="${flatlaf.lib.version}" />
-		<maven-jar-sources-dl group-path="com/formdev" artifact="flatlaf" version="${flatlaf.lib.version}" />
-	</target>
-
-	<target name="dependency.rsyntaxtextarea">
-		<maven-jar-dl group-path="com/fifesoft" artifact="rsyntaxtextarea" version="${rsyntaxtextarea.lib.version}" />
-		<maven-jar-sources-dl group-path="com/fifesoft" artifact="rsyntaxtextarea" version="${rsyntaxtextarea.lib.version}" />
-	</target>
-	
-	<target name="dependency.autocomplete">
-		<maven-jar-dl group-path="com/fifesoft" artifact="autocomplete" version="${autocomplete.lib.version}" />
-		<maven-jar-sources-dl group-path="com/fifesoft" artifact="autocomplete" version="${autocomplete.lib.version}" />
-	</target>
-	
-	<target name="dependencies" depends="init.dependencies, dependency.json, dependency.doom, dependency.rookscript, dependency.rookscript.desktop, dependency.flatlaf, dependency.rsyntaxtextarea, dependency.autocomplete, dependency.properties" description="Downloads and compiles the dependencies.">
-	</target>
-
-	<property name="jvm.options.common" value="-Xms64M -Xmx768M" />
-
-	<target name="scripts.gui.exe.build" if="natives.windows.dir">
-	</target>
-
-	<target name="scripts.gui.exe" if="natives.windows.dir" depends="init.dist, scripts.gui.exe.build">
-		<exec executable="make" dir="${natives.windows.dir}" failonerror="true">
-			<arg line="clean" />
-		</exec>
-		<exec executable="make" dir="${natives.windows.dir}" failonerror="true">
-		</exec>
-		<copy overwrite="false" todir="${resource.dir}/shell/exe">
-			<fileset dir="${natives.windows.dir}/dist" />
-		</copy>
-	</target>
-
-	<target name="scripts" depends="scripts.gui.exe" description="Creates application shell scripts.">
-		<!-- DoomTools -->
-		<shell-cmd  name="doomtools"       todir="${build.dir}/shell/cmd"  options="${jvm.options.common}" mainclass="net.mtrop.doom.tools.DoomToolsMain" />
-		<shell-bash name="doomtools"       todir="${build.dir}/shell/bash" options="${jvm.options.common}" mainclass="net.mtrop.doom.tools.DoomToolsMain" />
-		<!-- WadMerge -->
-		<shell-cmd  name="wadmerge"        todir="${build.dir}/shell/cmd"  options="${jvm.options.common}" mainclass="net.mtrop.doom.tools.WadMergeMain" />
-		<shell-bash name="wadmerge"        todir="${build.dir}/shell/bash" options="${jvm.options.common}" mainclass="net.mtrop.doom.tools.WadMergeMain" />
-		<!-- WSWANTBL -->
-		<shell-cmd  name="wswantbl"        todir="${build.dir}/shell/cmd"  options="${jvm.options.common}" mainclass="net.mtrop.doom.tools.WSwAnTablesMain" />
-		<shell-bash name="wswantbl"        todir="${build.dir}/shell/bash" options="${jvm.options.common}" mainclass="net.mtrop.doom.tools.WSwAnTablesMain" />
-		<!-- WADTex -->
-		<shell-cmd  name="wadtex"          todir="${build.dir}/shell/cmd"  options="${jvm.options.common}" mainclass="net.mtrop.doom.tools.WADTexMain" />
-		<shell-bash name="wadtex"          todir="${build.dir}/shell/bash" options="${jvm.options.common}" mainclass="net.mtrop.doom.tools.WADTexMain" />
-		<!-- WTexScan -->
-		<shell-cmd  name="wtexscan"        todir="${build.dir}/shell/cmd"  options="${jvm.options.common}" mainclass="net.mtrop.doom.tools.WTexScanMain" />
-		<shell-bash name="wtexscan"        todir="${build.dir}/shell/bash" options="${jvm.options.common}" mainclass="net.mtrop.doom.tools.WTexScanMain" />
-		<!-- WTexport -->
-		<shell-cmd  name="wtexport"        todir="${build.dir}/shell/cmd"  options="${jvm.options.common}" mainclass="net.mtrop.doom.tools.WTExportMain" />
-		<shell-bash name="wtexport"        todir="${build.dir}/shell/bash" options="${jvm.options.common}" mainclass="net.mtrop.doom.tools.WTExportMain" />
-		<!-- WadScript -->
-		<shell-cmd  name="wadscript"       todir="${build.dir}/shell/cmd"  options="${jvm.options.common}" mainclass="net.mtrop.doom.tools.WadScriptMain" />
-		<shell-bash name="wadscript"       todir="${build.dir}/shell/bash" options="${jvm.options.common}" mainclass="net.mtrop.doom.tools.WadScriptMain" />
-		<!-- DecoHack -->
-		<shell-cmd  name="decohack"        todir="${build.dir}/shell/cmd"  options="${jvm.options.common}" mainclass="net.mtrop.doom.tools.DecoHackMain" />
-		<shell-bash name="decohack"        todir="${build.dir}/shell/bash" options="${jvm.options.common}" mainclass="net.mtrop.doom.tools.DecoHackMain" />
-		<!-- DMXConv -->
-		<shell-cmd  name="dmxconv"         todir="${build.dir}/shell/cmd"  options="${jvm.options.common}" mainclass="net.mtrop.doom.tools.DMXConvertMain" />
-		<shell-bash name="dmxconv"         todir="${build.dir}/shell/bash" options="${jvm.options.common}" mainclass="net.mtrop.doom.tools.DMXConvertMain" />
-		<!-- DImgConv -->
-		<shell-cmd  name="dimgconv"        todir="${build.dir}/shell/cmd"  options="${jvm.options.common}" mainclass="net.mtrop.doom.tools.DoomImageConvertMain" />
-		<shell-bash name="dimgconv"        todir="${build.dir}/shell/bash" options="${jvm.options.common}" mainclass="net.mtrop.doom.tools.DoomImageConvertMain" />
-		<!-- DoomMake -->
-		<shell-cmd  name="doommake"        todir="${build.dir}/shell/cmd"  options="${jvm.options.common}" mainclass="net.mtrop.doom.tools.DoomMakeMain" />
-		<shell-bash name="doommake"        todir="${build.dir}/shell/bash" options="${jvm.options.common}" mainclass="net.mtrop.doom.tools.DoomMakeMain" />
-		<!-- RookScript -->
-		<shell-cmd  name="rookscript"      todir="${build.dir}/shell/cmd"  options="${jvm.options.common}" mainclass="com.blackrook.rookscript.tools.ScriptExecutor" />
-		<shell-bash name="rookscript"      todir="${build.dir}/shell/bash" options="${jvm.options.common}" mainclass="com.blackrook.rookscript.tools.ScriptExecutor" />
-		<!-- Other -->
-		<shell-cmd  name="doomtools-shell" todir="${build.dir}/shell/cmd"  src="${shell.dir}/cmd/doomtools-shell.cmd" />
-		<!-- WIN32 Natives -->
-		<copy todir="${build.dir}/shell/cmd">
-			<fileset dir="${resource.dir}/shell/exe" />
-		</copy>
-	</target>
-
-	<target name="dist.jar" depends="init.dist, jar.one" description="Build JAR distribution.">
-		<zip destfile="${dist.dir}/${jar.dist.filename}" compress="true">
-			<zipfileset file="${jar.dir}/${jar.filename}" />
-			<zipfileset refid="fileset.documents" prefix="docs" />
-			<zipfileset dir="docs" prefix="docs" />
-		</zip>
-	</target>	
-
-	<target name="dist.cmd" depends="jar.one, scripts, init.dist" description="Build CMD distribution.">
-		<zip destfile="${dist.dir}/${zip.dist.filename}" compress="true">
-			<zipfileset file="${jar.dir}/${jar.filename}" prefix="jar" />
-			<zipfileset dir="${build.dir}/shell/cmd" />
-			<zipfileset refid="fileset.documents" prefix="docs" />
-			<zipfileset file="images/doomtools-logo.ico" prefix="docs" />
-			<zipfileset dir="docs" prefix="docs" />
-		</zip>
-	</target>
-
-	<target name="dist.bash" depends="jar.one, scripts, init.dist" description="Build Bash distribution.">
-		<tar destfile="${dist.dir}/${tar.dist.filename}" compression="gzip">
-			<zipfileset file="${jar.dir}/${jar.filename}" prefix="jar" />
-			<tarfileset dir="${build.dir}/shell/bash" filemode="755" />
-			<tarfileset refid="fileset.documents" prefix="docs" />
-			<zipfileset file="images/doomtools-logo.ico" prefix="docs" />
-			<tarfileset dir="docs" prefix="docs" />
-		</tar>
-	</target>
-
-	<target name="dist.installer.copy" depends="jar.one, scripts">
-		<delete dir="${build.installer.dir}" failonerror="false" />
-		<mkdir dir="${build.installer.dir}"/>
-		<mkdir dir="${build.installer.dir}/docs"/>
-		<mkdir dir="${build.installer.dir}/jar"/>
-		<copy todir="${build.installer.dir}">
-			<fileset dir="${resource.dir}/shell/exe" />
-			<fileset dir="${build.dir}/shell/cmd" />
-		</copy>
-		<copy todir="${build.installer.dir}/docs">
-			<fileset dir="docs" />
-			<fileset file="README.md" />
-			<fileset file="LICENSE.txt" />
-		</copy>
-		<copy todir="${build.installer.dir}/jar">
-			<fileset file="${jar.dir}/${jar.filename}" />
-		</copy>
-	</target>
-	
-	<target name="dist.installer.dirs.exist">
-		<condition property="dist.installer.is.available">
-			<and>
-				<available file="${inno.setup.dir}" />
-			</and>
-		</condition>
-		<condition property="dist.installer.jre.is.available">
-			<and>
-				<available file="${inno.setup.dir}" />
-				<available file="${embedded.jre.source.dir}" />
-			</and>
-		</condition>
-		<echoproperties />
-	</target>
-	
-	<target name="dist.installer.compile" if="dist.installer.is.available">
-		<exec executable="${inno.setup.dir}/ISCC.exe" failonerror="true">
-			<arg line="/DSrcDirectory=${user.dir}\${build.dir}\installer" />
-			<arg line="/DSrcLicensePath=${user.dir}\${build.dir}\installer\docs\LICENSE.txt" />
-			<arg line="/DBaseOutputFilename=${installer.dist.name}" />
-			<arg line="/DDTAppVersion=${build.date}" />
-			<arg line="/O${dist.dir}" />
-			<arg line="inno\doomtools.iss" />
-		</exec>
-	</target>
-
-	<target name="dist.installer.jre.compile" if="dist.installer.jre.is.available">
-		<exec executable="${inno.setup.dir}/ISCC.exe" failonerror="true">
-			<arg line="/DSrcDirectory=${user.dir}\${build.dir}\installer" />
-			<arg line="/DSrcJREDirectory=${embedded.jre.source.dir}" />
-			<arg line="/DSrcLicensePath=${user.dir}\${build.dir}\installer\docs\LICENSE.txt" />
-			<arg line="/DBaseOutputFilename=${installer.jre.dist.name}" />
-			<arg line="/DDTAppVersion=${build.date}" />
-			<arg line="/O${dist.dir}" />
-			<arg line="inno\doomtools.iss" />
-		</exec>
-	</target>
-
-	<target name="dist.installer" depends="init.dist, dist.installer.copy, dist.installer.dirs.exist, dist.installer.compile, dist.installer.jre.compile" description="Build available Windows installer distributions (requires Inno Setup Path).">
-	</target>	
-	
-	<target name="dist" depends="dist.jar, dist.bash, dist.cmd, dist.installer" description="Builds all distributions and installers.">
-	</target>
-
-	<target name="deploy.cmd" if="deploy.dir" depends="dist.cmd" description="Deploys the CMD distribution to a directory, CLEANING THE DIRECTORY FIRST. USE CAUTION (requires deploy directory path).">
-		<delete dir="${deploy.dir}" failonerror="false" />
-		<mkdir dir="${deploy.dir}" />
-		<unzip src="${dist.dir}/${zip.dist.filename}" dest="${deploy.dir}" />
-	</target>
-
-	<target name="deploy.bash" if="deploy.dir" depends="dist.bash" description="Deploys the Bash distribution to a directory, CLEANING THE DIRECTORY FIRST. USE CAUTION (requires deploy directory path).">
-		<delete dir="${deploy.dir}" failonerror="false" />
-		<mkdir dir="${deploy.dir}" />
-		<!-- Untar does not preserve file permissions for some dumb reason, so call TAR itself. -->
-		<exec executable="tar" failonerror="true">
-			<arg line="-zxf" />
-			<arg line="${dist.dir}/${tar.dist.filename}" />
-			<arg line="-C ${deploy.dir}" />
-		</exec>
-	</target>
-	
+<?xml version="1.0" encoding="UTF-8"?>
+<!DOCTYPE project>
+<!-- ====================================================================== 
+     Doom Tools Build File    
+     Matt Tropiano                                                                
+     ====================================================================== -->
+<project name="build" default="compile">
+
+	<description>Doom Tools</description>
+
+	<property file="build.properties" />
+	<property file="versions.properties" />
+
+	<!-- Dependencies -->
+	<property name="dev.base" value=".." />
+	<property name="S" value="${path.separator}" />
+	<property name="dist.dir" value="dist" />
+
+	<!-- Project Libs -->
+	<property name="doom.lib.version" value="2.14.2" />
+	<property name="doom.tag" value="${doom.lib.version}-RELEASE" />
+	<property name="doom.project" value="doomstruct-${doom.lib.version}" />	
+	<property name="doom.jar" value="${doom.project}.jar" />
+	<property name="doom.jar.src" value="${doom.project}-sources.jar" />
+
+	<property name="json.lib.version" value="1.2.0" />
+	<property name="json.tag" value="${json.lib.version}-RELEASE" />
+	<property name="json.project" value="blackrook-json-${json.lib.version}" />	
+	<property name="json.jar" value="${json.project}.jar" />
+	<property name="json.jar.src" value="${json.project}-sources.jar" />
+
+	<property name="rookscript.lib.version" value="1.14.1" />
+	<property name="rookscript.tag" value="${rookscript.lib.version}-RELEASE" />
+	<property name="rookscript.project" value="blackrook-rookscript-${rookscript.lib.version}" />	
+	<property name="rookscript.jar" value="${rookscript.project}.jar" />
+	<property name="rookscript.jar.src" value="${rookscript.project}-sources.jar" />
+
+	<property name="rookscript.desktop.lib.version" value="1.10.2.1" />
+	<property name="rookscript.desktop.tag" value="${rookscript.desktop.lib.version}-RELEASE" />
+	<property name="rookscript.desktop.project" value="blackrook-rookscript-desktop-${rookscript.desktop.lib.version}" />	
+	<property name="rookscript.desktop.jar" value="${rookscript.desktop.project}.jar" />
+	<property name="rookscript.desktop.jar.src" value="${rookscript.desktop.project}-sources.jar" />
+
+	<property name="flatlaf.lib.version" value="2.0.2" />
+	<property name="flatlaf.jar" value="flatlaf-${flatlaf.lib.version}.jar" />
+
+	<property name="rsyntaxtextarea.lib.version" value="3.2.0" />
+	<property name="rsyntaxtextarea.jar" value="rsyntaxtextarea-${rsyntaxtextarea.lib.version}.jar" />
+
+	<property name="autocomplete.lib.version" value="3.2.0" />
+	<property name="autocomplete.jar" value="autocomplete-${autocomplete.lib.version}.jar" />
+
+	
+	<!-- Project Info -->
+	<property name="project.archive" value="doomtools" />
+	<property name="project.javadoc.title" value="DoomTools" />
+	<property name="project.classpath" value="${dev.base}/${json.jar}${S}${dev.base}/${doom.jar}${S}${dev.base}/${rookscript.jar}${S}${dev.base}/${rookscript.desktop.jar}${S}${dev.base}/${rsyntaxtextarea.jar}${S}${dev.base}/${autocomplete.jar}${S}${dev.base}/${flatlaf.jar}"/>
+	<property name="project.compiler.bootclasspath" value="" />
+	<property name="project.testclass" value=""/>
+	<property name="project.testclass.main" value=""/>
+	<property name="project.javadoc.packages" value="
+		net.mtrop.doom.tools,
+		net.mtrop.doom.tools.common,
+		net.mtrop.doom.tools.decohack,
+		net.mtrop.doom.tools.decohack.contexts,
+		net.mtrop.doom.tools.decohack.data,
+		net.mtrop.doom.tools.decohack.data.enums,
+		net.mtrop.doom.tools.decohack.patches,
+		net.mtrop.doom.tools.doommake,
+		net.mtrop.doom.tools.doommake.functions,
+		net.mtrop.doom.tools.doommake.generators,
+		net.mtrop.doom.tools.doomtools,
+		net.mtrop.doom.tools.exception,
+		net.mtrop.doom.tools.gui,
+		net.mtrop.doom.tools.gui.apps,
+		net.mtrop.doom.tools.gui.apps.swing,
+		net.mtrop.doom.tools.gui.apps.swing.panels,
+		net.mtrop.doom.tools.gui.managers,
+		net.mtrop.doom.tools.gui.managers.tokenizers,
+		net.mtrop.doom.tools.gui.swing,
+		net.mtrop.doom.tools.gui.swing.panels,
+		net.mtrop.doom.tools.struct,
+		net.mtrop.doom.tools.struct.swing,
+		net.mtrop.doom.tools.struct.util,
+		net.mtrop.doom.tools.wadmerge,
+		net.mtrop.doom.tools.wadscript,
+		net.mtrop.doom.tools.wtexport
+		"
+	/>
+	
+	<import file="build-import.xml" />
+	<import file="build-dependencies.xml" />
+	<import file="build-shell.xml" />	
+	
+	<!-- Versions -->
+	<property name="wadmerge.version" value="${build.version}" />
+	<property name="wswantbls.version" value="${build.version}" />
+	<property name="wadtex.version" value="${build.version}" />
+	<property name="wtexscan.version" value="${build.version}" />
+	<property name="wtexport.version" value="${build.version}" />
+	<property name="wadscript.version" value="${build.version}" />
+	<property name="decohack.version" value="${build.version}" />
+	<property name="dmxconv.version" value="${build.version}" />
+	<property name="dimgconv.version" value="${build.version}" />
+	<property name="doommake.version" value="${build.version}" />
+
+	
+	<!-- Filenames -->
+	<property name="build.versions.dir" value="${build.dir}/versions" />
+	<property name="build.installer.dir" value="${build.dir}/installer" />
+	<property name="jar.dist.filename" value="${project.archive}-jar-${build.version.number}.zip" />
+	<property name="zip.dist.filename" value="${project.archive}-cmd-${build.version.number}.zip" />
+	<property name="tar.dist.filename" value="${project.archive}-bash-${build.version.number}.tar.gz" />
+	<property name="installer.dist.name" value="${project.archive}-setup-${build.version.number}" />
+	<property name="installer.jre.dist.name" value="${project.archive}-setup-jre-${build.version.number}" />
+
+	<target name="clean.dist" description="Cleans up the distributables folder.">
+		<delete dir="${dist.dir}" includeemptydirs="true" casesensitive="false" /> 
+	</target>
+
+	<target name="init.dist" depends="clean.dist">
+		<mkdir dir="${dist.dir}" />
+	</target>
+
+	<target name="clean.versions" description="Cleans up the distributables folder.">
+		<delete dir="${build.versions.dir}" includeemptydirs="true" casesensitive="false" /> 
+	</target>
+
+	<target name="init.versions" depends="clean.versions">
+		<mkdir dir="${build.versions.dir}" />
+		<echo file="${build.versions.dir}/doomtools.version" message="${build.version.number}" />
+		<echo file="${build.versions.dir}/json.version" message="${json.lib.version}" />
+		<echo file="${build.versions.dir}/doom.version" message="${doom.lib.version}" />
+		<echo file="${build.versions.dir}/rookscript.version" message="${rookscript.lib.version}" />
+		<echo file="${build.versions.dir}/rookscript-desktop.version" message="${rookscript.desktop.lib.version}" />
+		<echo file="${build.versions.dir}/flatlaf.version" message="${flatlaf.lib.version}" />
+		<echo file="${build.versions.dir}/rsyntaxtextarea.version" message="${rsyntaxtextarea.lib.version}" />
+		<echo file="${build.versions.dir}/autocomplete.version" message="${autocomplete.lib.version}" />
+		<echo file="${build.versions.dir}/wadmerge.version" message="${wadmerge.version}" />
+		<echo file="${build.versions.dir}/wswantbls.version" message="${wswantbls.version}" />
+		<echo file="${build.versions.dir}/wadtex.version" message="${wadtex.version}" />
+		<echo file="${build.versions.dir}/wtexscan.version" message="${wtexscan.version}" />
+		<echo file="${build.versions.dir}/wtexport.version" message="${wtexport.version}" />
+		<echo file="${build.versions.dir}/wadscript.version" message="${wadscript.version}" />
+		<echo file="${build.versions.dir}/decohack.version" message="${decohack.version}" />
+		<echo file="${build.versions.dir}/dmxconv.version" message="${dmxconv.version}" />
+		<echo file="${build.versions.dir}/dimgconv.version" message="${dimgconv.version}" />
+		<echo file="${build.versions.dir}/doommake.version" message="${doommake.version}" />
+	</target>
+
+	<target name="javadoc" depends="init.docs" description="Builds the Java documentation.">
+        <javadoc access="protected" 
+        	additionalparam="-J-Xmx512m  " author="true" 
+        	classpath="${project.classpath}${path.separator}${bin.dir}" 
+        	doctitle="${project.javadoc.title}" 
+        	sourcepath="${src.dir}" 
+        	packagenames="${project.javadoc.packages}"
+        	destdir="${docs.dir}" 
+        	splitindex="true" 
+        	use="true" 
+        	version="true" 
+        	nodeprecated="false" 
+        	nodeprecatedlist="false" 
+        	noindex="false" 
+        	nonavbar="false" 
+        	notree="false"
+    		>
+            <link href="https://docs.oracle.com/en/java/javase/11/docs/api/"/>
+        </javadoc>
+    </target>	
+
+	<target name="jar.one" depends="init.jar, compile, init.versions">
+		<jar destfile="${jar.dir}/${jar.filename}">
+			<zipgroupfileset file="${dependencies.dir}/${json.jar}"/>
+			<zipgroupfileset file="${dependencies.dir}/${doom.jar}"/>
+			<zipgroupfileset file="${dependencies.dir}/${rookscript.jar}"/>
+			<zipgroupfileset file="${dependencies.dir}/${rookscript.desktop.jar}"/>
+			<zipgroupfileset file="${dependencies.dir}/${flatlaf.jar}"/>
+			<zipgroupfileset file="${dependencies.dir}/${rsyntaxtextarea.jar}"/>
+			<zipgroupfileset file="${dependencies.dir}/${autocomplete.jar}"/>
+		</jar>
+		<jar basedir="${bin.dir}" destfile="${jar.dir}/${jar.filename}" update="true" />
+		<jar destfile="${jar.dir}/${jar.filename}" update="true">
+			<zipfileset dir="${build.dir}/versions" prefix="net/mtrop/doom/tools/" />
+		</jar>
+	</target>
+
+	<target name="dependency.json">
+		<github-dl repository="BlackRookSoftware/JSON" tag="${json.tag}" file="${json.jar}" dest="${dependencies.dir}" />
+		<github-dl repository="BlackRookSoftware/JSON" tag="${json.tag}" file="${json.jar.src}" dest="${dependencies.dir}" />
+	</target>
+
+	<target name="dependency.doom">
+		<github-dl repository="MTrop/DoomStruct" tag="${doom.tag}" file="${doom.jar}" dest="${dependencies.dir}" />
+		<github-dl repository="MTrop/DoomStruct" tag="${doom.tag}" file="${doom.jar.src}" dest="${dependencies.dir}" />
+	</target>
+	
+	<target name="dependency.rookscript">
+		<github-dl repository="BlackRookSoftware/RookScript" tag="${rookscript.tag}" file="${rookscript.jar}" dest="${dependencies.dir}" />
+		<github-dl repository="BlackRookSoftware/RookScript" tag="${rookscript.tag}" file="${rookscript.jar.src}" dest="${dependencies.dir}" />
+	</target>
+	
+	<target name="dependency.rookscript.desktop">
+		<github-dl repository="BlackRookSoftware/RookScript-Desktop" tag="${rookscript.desktop.tag}" file="${rookscript.desktop.jar}" dest="${dependencies.dir}" />
+		<github-dl repository="BlackRookSoftware/RookScript-Desktop" tag="${rookscript.desktop.tag}" file="${rookscript.desktop.jar.src}" dest="${dependencies.dir}" />
+	</target>
+
+	<target name="dependency.flatlaf">
+		<maven-jar-dl group-path="com/formdev" artifact="flatlaf" version="${flatlaf.lib.version}" />
+		<maven-jar-sources-dl group-path="com/formdev" artifact="flatlaf" version="${flatlaf.lib.version}" />
+	</target>
+
+	<target name="dependency.rsyntaxtextarea">
+		<maven-jar-dl group-path="com/fifesoft" artifact="rsyntaxtextarea" version="${rsyntaxtextarea.lib.version}" />
+		<maven-jar-sources-dl group-path="com/fifesoft" artifact="rsyntaxtextarea" version="${rsyntaxtextarea.lib.version}" />
+	</target>
+	
+	<target name="dependency.autocomplete">
+		<maven-jar-dl group-path="com/fifesoft" artifact="autocomplete" version="${autocomplete.lib.version}" />
+		<maven-jar-sources-dl group-path="com/fifesoft" artifact="autocomplete" version="${autocomplete.lib.version}" />
+	</target>
+	
+	<target name="dependencies" depends="init.dependencies, dependency.json, dependency.doom, dependency.rookscript, dependency.rookscript.desktop, dependency.flatlaf, dependency.rsyntaxtextarea, dependency.autocomplete, dependency.properties" description="Downloads and compiles the dependencies.">
+	</target>
+
+	<property name="jvm.options.common" value="-Xms64M -Xmx768M" />
+
+	<target name="scripts.gui.exe.build" if="natives.windows.dir">
+	</target>
+
+	<target name="scripts.gui.exe" if="natives.windows.dir" depends="init.dist, scripts.gui.exe.build">
+		<exec executable="make" dir="${natives.windows.dir}" failonerror="true">
+			<arg line="clean" />
+		</exec>
+		<exec executable="make" dir="${natives.windows.dir}" failonerror="true">
+		</exec>
+		<copy overwrite="false" todir="${resource.dir}/shell/exe">
+			<fileset dir="${natives.windows.dir}/dist" />
+		</copy>
+	</target>
+
+	<target name="scripts" depends="scripts.gui.exe" description="Creates application shell scripts.">
+		<!-- DoomTools -->
+		<shell-cmd  name="doomtools"       todir="${build.dir}/shell/cmd"  options="${jvm.options.common}" mainclass="net.mtrop.doom.tools.DoomToolsMain" />
+		<shell-bash name="doomtools"       todir="${build.dir}/shell/bash" options="${jvm.options.common}" mainclass="net.mtrop.doom.tools.DoomToolsMain" />
+		<!-- WadMerge -->
+		<shell-cmd  name="wadmerge"        todir="${build.dir}/shell/cmd"  options="${jvm.options.common}" mainclass="net.mtrop.doom.tools.WadMergeMain" />
+		<shell-bash name="wadmerge"        todir="${build.dir}/shell/bash" options="${jvm.options.common}" mainclass="net.mtrop.doom.tools.WadMergeMain" />
+		<!-- WSWANTBL -->
+		<shell-cmd  name="wswantbl"        todir="${build.dir}/shell/cmd"  options="${jvm.options.common}" mainclass="net.mtrop.doom.tools.WSwAnTablesMain" />
+		<shell-bash name="wswantbl"        todir="${build.dir}/shell/bash" options="${jvm.options.common}" mainclass="net.mtrop.doom.tools.WSwAnTablesMain" />
+		<!-- WADTex -->
+		<shell-cmd  name="wadtex"          todir="${build.dir}/shell/cmd"  options="${jvm.options.common}" mainclass="net.mtrop.doom.tools.WADTexMain" />
+		<shell-bash name="wadtex"          todir="${build.dir}/shell/bash" options="${jvm.options.common}" mainclass="net.mtrop.doom.tools.WADTexMain" />
+		<!-- WTexScan -->
+		<shell-cmd  name="wtexscan"        todir="${build.dir}/shell/cmd"  options="${jvm.options.common}" mainclass="net.mtrop.doom.tools.WTexScanMain" />
+		<shell-bash name="wtexscan"        todir="${build.dir}/shell/bash" options="${jvm.options.common}" mainclass="net.mtrop.doom.tools.WTexScanMain" />
+		<!-- WTexport -->
+		<shell-cmd  name="wtexport"        todir="${build.dir}/shell/cmd"  options="${jvm.options.common}" mainclass="net.mtrop.doom.tools.WTExportMain" />
+		<shell-bash name="wtexport"        todir="${build.dir}/shell/bash" options="${jvm.options.common}" mainclass="net.mtrop.doom.tools.WTExportMain" />
+		<!-- WadScript -->
+		<shell-cmd  name="wadscript"       todir="${build.dir}/shell/cmd"  options="${jvm.options.common}" mainclass="net.mtrop.doom.tools.WadScriptMain" />
+		<shell-bash name="wadscript"       todir="${build.dir}/shell/bash" options="${jvm.options.common}" mainclass="net.mtrop.doom.tools.WadScriptMain" />
+		<!-- DecoHack -->
+		<shell-cmd  name="decohack"        todir="${build.dir}/shell/cmd"  options="${jvm.options.common}" mainclass="net.mtrop.doom.tools.DecoHackMain" />
+		<shell-bash name="decohack"        todir="${build.dir}/shell/bash" options="${jvm.options.common}" mainclass="net.mtrop.doom.tools.DecoHackMain" />
+		<!-- DMXConv -->
+		<shell-cmd  name="dmxconv"         todir="${build.dir}/shell/cmd"  options="${jvm.options.common}" mainclass="net.mtrop.doom.tools.DMXConvertMain" />
+		<shell-bash name="dmxconv"         todir="${build.dir}/shell/bash" options="${jvm.options.common}" mainclass="net.mtrop.doom.tools.DMXConvertMain" />
+		<!-- DImgConv -->
+		<shell-cmd  name="dimgconv"        todir="${build.dir}/shell/cmd"  options="${jvm.options.common}" mainclass="net.mtrop.doom.tools.DoomImageConvertMain" />
+		<shell-bash name="dimgconv"        todir="${build.dir}/shell/bash" options="${jvm.options.common}" mainclass="net.mtrop.doom.tools.DoomImageConvertMain" />
+		<!-- DoomMake -->
+		<shell-cmd  name="doommake"        todir="${build.dir}/shell/cmd"  options="${jvm.options.common}" mainclass="net.mtrop.doom.tools.DoomMakeMain" />
+		<shell-bash name="doommake"        todir="${build.dir}/shell/bash" options="${jvm.options.common}" mainclass="net.mtrop.doom.tools.DoomMakeMain" />
+		<!-- RookScript -->
+		<shell-cmd  name="rookscript"      todir="${build.dir}/shell/cmd"  options="${jvm.options.common}" mainclass="com.blackrook.rookscript.tools.ScriptExecutor" />
+		<shell-bash name="rookscript"      todir="${build.dir}/shell/bash" options="${jvm.options.common}" mainclass="com.blackrook.rookscript.tools.ScriptExecutor" />
+		<!-- Other -->
+		<shell-cmd  name="doomtools-shell" todir="${build.dir}/shell/cmd"  src="${shell.dir}/cmd/doomtools-shell.cmd" />
+		<!-- WIN32 Natives -->
+		<copy todir="${build.dir}/shell/cmd">
+			<fileset dir="${resource.dir}/shell/exe" />
+		</copy>
+	</target>
+
+	<target name="dist.jar" depends="init.dist, jar.one" description="Build JAR distribution.">
+		<zip destfile="${dist.dir}/${jar.dist.filename}" compress="true">
+			<zipfileset file="${jar.dir}/${jar.filename}" />
+			<zipfileset refid="fileset.documents" prefix="docs" />
+			<zipfileset dir="docs" prefix="docs" />
+		</zip>
+	</target>	
+
+	<target name="dist.cmd" depends="jar.one, scripts, init.dist" description="Build CMD distribution.">
+		<zip destfile="${dist.dir}/${zip.dist.filename}" compress="true">
+			<zipfileset file="${jar.dir}/${jar.filename}" prefix="jar" />
+			<zipfileset dir="${build.dir}/shell/cmd" />
+			<zipfileset refid="fileset.documents" prefix="docs" />
+			<zipfileset file="images/doomtools-logo.ico" prefix="docs" />
+			<zipfileset dir="docs" prefix="docs" />
+		</zip>
+	</target>
+
+	<target name="dist.bash" depends="jar.one, scripts, init.dist" description="Build Bash distribution.">
+		<tar destfile="${dist.dir}/${tar.dist.filename}" compression="gzip">
+			<zipfileset file="${jar.dir}/${jar.filename}" prefix="jar" />
+			<tarfileset dir="${build.dir}/shell/bash" filemode="755" />
+			<tarfileset refid="fileset.documents" prefix="docs" />
+			<zipfileset file="images/doomtools-logo.ico" prefix="docs" />
+			<tarfileset dir="docs" prefix="docs" />
+		</tar>
+	</target>
+
+	<target name="dist.installer.copy" depends="jar.one, scripts">
+		<delete dir="${build.installer.dir}" failonerror="false" />
+		<mkdir dir="${build.installer.dir}"/>
+		<mkdir dir="${build.installer.dir}/docs"/>
+		<mkdir dir="${build.installer.dir}/jar"/>
+		<copy todir="${build.installer.dir}">
+			<fileset dir="${resource.dir}/shell/exe" />
+			<fileset dir="${build.dir}/shell/cmd" />
+		</copy>
+		<copy todir="${build.installer.dir}/docs">
+			<fileset dir="docs" />
+			<fileset file="README.md" />
+			<fileset file="LICENSE.txt" />
+		</copy>
+		<copy todir="${build.installer.dir}/jar">
+			<fileset file="${jar.dir}/${jar.filename}" />
+		</copy>
+	</target>
+	
+	<target name="dist.installer.dirs.exist">
+		<condition property="dist.installer.is.available">
+			<and>
+				<available file="${inno.setup.dir}" />
+			</and>
+		</condition>
+		<condition property="dist.installer.jre.is.available">
+			<and>
+				<available file="${inno.setup.dir}" />
+				<available file="${embedded.jre.source.dir}" />
+			</and>
+		</condition>
+		<echoproperties />
+	</target>
+	
+	<target name="dist.installer.compile" if="dist.installer.is.available">
+		<exec executable="${inno.setup.dir}/ISCC.exe" failonerror="true">
+			<arg line="/DSrcDirectory=${user.dir}\${build.dir}\installer" />
+			<arg line="/DSrcLicensePath=${user.dir}\${build.dir}\installer\docs\LICENSE.txt" />
+			<arg line="/DBaseOutputFilename=${installer.dist.name}" />
+			<arg line="/DDTAppVersion=${build.date}" />
+			<arg line="/O${dist.dir}" />
+			<arg line="inno\doomtools.iss" />
+		</exec>
+	</target>
+
+	<target name="dist.installer.jre.compile" if="dist.installer.jre.is.available">
+		<exec executable="${inno.setup.dir}/ISCC.exe" failonerror="true">
+			<arg line="/DSrcDirectory=${user.dir}\${build.dir}\installer" />
+			<arg line="/DSrcJREDirectory=${embedded.jre.source.dir}" />
+			<arg line="/DSrcLicensePath=${user.dir}\${build.dir}\installer\docs\LICENSE.txt" />
+			<arg line="/DBaseOutputFilename=${installer.jre.dist.name}" />
+			<arg line="/DDTAppVersion=${build.date}" />
+			<arg line="/O${dist.dir}" />
+			<arg line="inno\doomtools.iss" />
+		</exec>
+	</target>
+
+	<target name="dist.installer" depends="init.dist, dist.installer.copy, dist.installer.dirs.exist, dist.installer.compile, dist.installer.jre.compile" description="Build available Windows installer distributions (requires Inno Setup Path).">
+	</target>	
+	
+	<target name="dist" depends="dist.jar, dist.bash, dist.cmd, dist.installer" description="Builds all distributions and installers.">
+	</target>
+
+	<target name="deploy.cmd" if="deploy.dir" depends="dist.cmd" description="Deploys the CMD distribution to a directory, CLEANING THE DIRECTORY FIRST. USE CAUTION (requires deploy directory path).">
+		<delete dir="${deploy.dir}" failonerror="false" />
+		<mkdir dir="${deploy.dir}" />
+		<unzip src="${dist.dir}/${zip.dist.filename}" dest="${deploy.dir}" />
+	</target>
+
+	<target name="deploy.bash" if="deploy.dir" depends="dist.bash" description="Deploys the Bash distribution to a directory, CLEANING THE DIRECTORY FIRST. USE CAUTION (requires deploy directory path).">
+		<delete dir="${deploy.dir}" failonerror="false" />
+		<mkdir dir="${deploy.dir}" />
+		<!-- Untar does not preserve file permissions for some dumb reason, so call TAR itself. -->
+		<exec executable="tar" failonerror="true">
+			<arg line="-zxf" />
+			<arg line="${dist.dir}/${tar.dist.filename}" />
+			<arg line="-C ${deploy.dir}" />
+		</exec>
+	</target>
+	
 </project>
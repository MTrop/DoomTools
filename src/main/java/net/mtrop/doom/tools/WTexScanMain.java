/*******************************************************************************
 * Copyright (c) 2020-2021 Matt Tropiano
 * This program and the accompanying materials are made available under 
 * the terms of the MIT License, which accompanies this distribution.
 ******************************************************************************/
package net.mtrop.doom.tools;

import java.io.File;
import java.io.FileOutputStream;
import java.io.IOException;
import java.io.InputStream;
import java.io.OutputStream;
import java.io.PrintStream;
import java.util.Enumeration;
import java.util.LinkedList;
import java.util.List;
import java.util.SortedSet;
import java.util.TreeSet;
import java.util.regex.Pattern;
import java.util.zip.ZipEntry;
import java.util.zip.ZipException;
import java.util.zip.ZipFile;

import net.mtrop.doom.Wad;
import net.mtrop.doom.WadBuffer;
import net.mtrop.doom.WadFile;
import net.mtrop.doom.exception.WadException;
import net.mtrop.doom.map.MapFormat;
import net.mtrop.doom.map.data.DoomSector;
import net.mtrop.doom.map.data.DoomSidedef;
import net.mtrop.doom.map.udmf.UDMFObject;
import net.mtrop.doom.map.udmf.UDMFReader;
import net.mtrop.doom.map.udmf.UDMFTable;
import net.mtrop.doom.map.udmf.attributes.UDMFDoomSectorAttributes;
import net.mtrop.doom.map.udmf.attributes.UDMFDoomSidedefAttributes;
import net.mtrop.doom.struct.io.IOUtils;
import net.mtrop.doom.tools.common.Common;
import net.mtrop.doom.tools.exception.OptionParseException;
import net.mtrop.doom.util.MapUtils;
import net.mtrop.doom.util.NameUtils;

/**
 * Main class for TexScan.
 * @author Matthew Tropiano
 */
public final class WTexScanMain
{
	private static final String DOOM_VERSION = Common.getVersionString("doom");
	private static final String VERSION = Common.getVersionString("wtexscan");
	private static final String SPLASH_VERSION = "WTexScan v" + VERSION + " by Matt Tropiano (using DoomStruct v" + DOOM_VERSION + ")";

	private static final int ERROR_NONE = 0;
	private static final int ERROR_BAD_FILE = 1;
	private static final int ERROR_BAD_OPTIONS = 2;
	
	private static final String SWITCH_HELP = "--help";
	private static final String SWITCH_HELP2 = "-h";
	private static final String SWITCH_VERSION = "--version";
	private static final String SWITCH_QUIET = "--quiet";
	private static final String SWITCH_QUIET2 = "-q";
	private static final String SWITCH_TEXTURES = "--textures";
	private static final String SWITCH_TEXTURES2 = "-t";
	private static final String SWITCH_FLATS = "--flats";
	private static final String SWITCH_FLATS2 = "-f";
	private static final String SWITCH_NOSKIES = "--no-skies";
	private static final String SWITCH_MAP = "--map";
	private static final String SWITCH_MAP2 = "-m";

	/** Regex pattern for Episode, Map. */
	private static final Pattern EPISODE_PATTERN = Pattern.compile("E[1-5]M[1-9]");
	/** Regex pattern for Map only. */
	private static final Pattern MAP_PATTERN = Pattern.compile("MAP[0-9][0-9]");
	
	/**
	 * Program options.
	 */
	public static class Options
	{
		private PrintStream stdout;
		private PrintStream stderr;
		private boolean help;
		private boolean version;
		private boolean quiet;
		private boolean outputTextures;
		private boolean outputFlats;
		private boolean skipSkies;
		private List<File> wadFiles;
		private SortedSet<String> mapsToScan;
		
		private Options()
		{
			this.stdout = null;
			this.stderr = null;
			this.help = false;
			this.version = false;
			this.quiet = false;
			this.outputTextures = false;
			this.outputFlats = false;
			this.skipSkies = false;
			this.wadFiles = new LinkedList<>();
			this.mapsToScan = new TreeSet<>(String.CASE_INSENSITIVE_ORDER);
		}
		
		void println(Object msg)
		{
			if (!quiet)
				stdout.println(msg);
		}
		
		void errln(Object msg)
		{
			if (!quiet)
				stderr.println(msg);
		}
		
		void errf(String fmt, Object... args)
		{
			if (!quiet)
				stderr.printf(fmt, args);
		}

		public Options setStdout(OutputStream out) 
		{
			this.stdout = new PrintStream(out, true);
			return this;
		}
		
		public Options setStderr(OutputStream err) 
		{
			this.stderr = new PrintStream(err, true);
			return this;
		}

		public Options setQuiet(boolean quiet) 
		{
			this.quiet = quiet;
			return this;
		}
		
		public Options setOutputTextures(boolean outputTextures) 
		{
			this.outputTextures = outputTextures;
			return this;
		}
		
		public Options setOutputFlats(boolean outputFlats) 
		{
			this.outputFlats = outputFlats;
			return this;
		}
		
		public Options setSkipSkies(boolean skipSkies) 
		{
			this.skipSkies = skipSkies;
			return this;
		}
		
		public Options addWadFile(File file)
		{
			this.wadFiles.add(file);
			return this;
		}
		
		public Options addMapToScan(String mapname)
		{
			this.mapsToScan.add(mapname);
			return this;
		}

	}
	
	/**
	 * Program context.
	 */
	private static class Context
	{
		private Options options;
		private SortedSet<String> textureList;
		private SortedSet<String> flatList;

		private Context(Options options)
		{
			this.options = options;
			this.textureList = new TreeSet<>();
			this.flatList = new TreeSet<>();
		}
		
		// Process PK3/ZIP
		private void processPK3(String fileName, File f) throws ZipException, IOException
		{
			options.println("# Inspecting " + fileName + "...");
			ZipFile zf = new ZipFile(f);
			
			@SuppressWarnings("unchecked")
			Enumeration<ZipEntry> en = (Enumeration<ZipEntry>)zf.entries();
			while (en.hasMoreElements())
			{
				ZipEntry ze = en.nextElement();
				if (ze.isDirectory())
					continue;
				if (ze.getName().toLowerCase().endsWith(".wad"))
				{
					WadBuffer wm = null;
					try (InputStream zin = zf.getInputStream(ze)) 
					{
						wm = new WadBuffer(zin);
						inspectWAD(wm);
					} 
					catch (IOException e) 
					{
						options.errln("ERROR: Could not read entry "+ze.getName()+".");
					}
				}
				else if (ze.getName().toLowerCase().endsWith(".pk3"))
				{
					File pk3 = File.createTempFile("texspy", "pk3tmp");
					try (InputStream zin = zf.getInputStream(ze); FileOutputStream fos = new FileOutputStream(pk3)) 
					{
						IOUtils.relay(zin, fos);
						IOUtils.close(fos);
						processPK3(fileName + File.separator + ze.getName(), pk3);
					} 
					catch (IOException e) 
					{
						options.errln("ERROR: Could not read entry "+ze.getName()+".");
					} 
					pk3.deleteOnExit();
				}
			}
			
			zf.close();
		}

		// Process WAD
		private void processWAD(File f) throws WadException, IOException
		{
			options.println("# Inspecting " + f.getPath() + "...");
			WadFile wf = new WadFile(f);
			inspectWAD(wf);
			wf.close();
		}

		// Inspect WAD contents.
		private void inspectWAD(Wad wad) throws IOException
		{
			String[] mapHeaders = MapUtils.getAllMapHeaders(wad);
			for (String mapName : mapHeaders)
				if (options.mapsToScan.isEmpty() || options.mapsToScan.contains(mapName))
					inspectMap(wad, mapName);
		}

		/**
		 * Returns the episode and map as (x,y) in the provided pair.
		 * If p.x and p.y = -1, the episode and map was not detected.
		 * Map only lumps have p.x = 0.
		 * @param mapName the map lump
		 * @param p the output Pair.
		 */
		private void getEpisodeAndMap(String mapName, Pair p)
		{
			if (EPISODE_PATTERN.matcher(mapName).matches())
			{
				p.x = Integer.parseInt(mapName.substring(1, 2));;
				p.y = Integer.parseInt(mapName.substring(3));			
			}
			else if (MAP_PATTERN.matcher(mapName).matches())
			{
				p.x = 0;
				p.y = Integer.parseInt(mapName.substring(3));
			}
		}

		// Inspect a map in a WAD.
		private void inspectMap(Wad wad, String mapName) throws IOException
		{
			options.println("#    Opening map "+mapName+"...");
			
			MapFormat format = MapUtils.getMapFormat(wad, mapName);
			
			if (format == null)
			{
				options.println("#    ERROR: NOT A MAP!");
				return;
			}
		
			options.println("#    Format is "+format.name()+"...");
		
			// filled in if UDMF.
			UDMFTable udmf = null;
			
			if (format == MapFormat.UDMF)
			{
				try (InputStream in = wad.getInputStream("TEXTMAP", wad.lastIndexOf(mapName)))
				{
					udmf = UDMFReader.readData(in);
				}
			}
					
			if (options.outputTextures)
			{
				options.println("#        Reading SIDEDEFS...");
		
				switch (format)
				{
					default:
					case DOOM:
					case HEXEN:
					{
						inspectSidedefs(wad.getDataAs("SIDEDEFS", wad.lastIndexOf(mapName), DoomSidedef.class, DoomSidedef.LENGTH));
					}
					break;
		
					case UDMF:
					{
						inspectSidedefs(udmf.getObjects("sidedef"));
					}
					break;
				}
			}
		
			if (options.outputFlats)
			{
				options.println("#        Reading SECTORS...");
		
				switch (format)
				{
					default:
					case DOOM:
					case HEXEN:
					{
						inspectSectors(wad.getDataAs("SECTORS", wad.lastIndexOf(mapName), DoomSector.class, DoomSector.LENGTH));
					}
					break;
		
					case UDMF:
					{
						inspectSectors(udmf.getObjects("sector"));
					}
					break;
						
				}
			}
			
			if (!options.skipSkies)
			{
				inspectMap(mapName);
			}
			
		}

		private void inspectMap(String mapName)
		{
			Pair p = new Pair();
			getEpisodeAndMap(mapName, p);
			if (p.x == 0)
			{
				if (p.y >= 21)
				{
					if (!textureList.contains("SKY3"))
						textureList.add("SKY3");
				}
				else if (p.y >= 12)
				{
					if (!textureList.contains("SKY2"))
						textureList.add("SKY2");
				}
				else
				{
					if (!textureList.contains("SKY1"))
						textureList.add("SKY1");
				}
			}
			else if (p.x == 1)
			{
				if (!textureList.contains("SKY1"))
					textureList.add("SKY1");
			}
			else if (p.x == 2)
			{
				if (!textureList.contains("SKY2"))
					textureList.add("SKY2");
			}
			else if (p.x == 3)
			{
				if (!textureList.contains("SKY3"))
					textureList.add("SKY3");
			}
			else if (p.x == 4)
			{
				if (!textureList.contains("SKY4"))
					textureList.add("SKY4");
				if (!textureList.contains("SKY1"))
					textureList.add("SKY1");
			}
			else if (p.x == 5)
			{
				if (!textureList.contains("SKY3"))
					textureList.add("SKY3");
			}
		}

		// Adds sidedef textures to the list.
		private void inspectSidedefs(DoomSidedef[] sidedefs)
		{
			for (DoomSidedef s : sidedefs)
			{
				addTexture(s.getTextureTop());
				addTexture(s.getTextureMiddle());
				addTexture(s.getTextureBottom());
			}
		}

		// Adds sidedef textures to the list.
		private void inspectSidedefs(UDMFObject[] sidedefs)
		{
			for (UDMFObject s : sidedefs)
			{
				addTexture(s.getString(UDMFDoomSidedefAttributes.ATTRIB_TEXTURE_TOP, NameUtils.EMPTY_TEXTURE_NAME));
				addTexture(s.getString(UDMFDoomSidedefAttributes.ATTRIB_TEXTURE_MIDDLE, NameUtils.EMPTY_TEXTURE_NAME));
				addTexture(s.getString(UDMFDoomSidedefAttributes.ATTRIB_TEXTURE_BOTTOM, NameUtils.EMPTY_TEXTURE_NAME));
			}
		}

		// Adds sector textures to the list.
		private void inspectSectors(DoomSector[] sectors)
		{
			for (DoomSector s : sectors)
			{
				addFlat(s.getTextureFloor());
				addFlat(s.getTextureCeiling());
			}
		}

		// Adds sector textures to the list.
		private void inspectSectors(UDMFObject[] sectors)
		{
			for (UDMFObject s : sectors)
			{
				addFlat(s.getString(UDMFDoomSectorAttributes.ATTRIB_TEXTURE_FLOOR));
				addFlat(s.getString(UDMFDoomSectorAttributes.ATTRIB_TEXTURE_CEILING));
			}
		}

		private void addTexture(String texture)
		{
			if (!textureList.contains(texture) && texture != null && !texture.trim().isEmpty() && !texture.equals("-"))
				textureList.add(texture);
		}

		private void addFlat(String flat)
		{
			if (!flatList.contains(flat) && flat != null && !flat.trim().isEmpty())
				flatList.add(flat);
		}

		public int call()
		{
			if (options.help)
			{
				splash(options.stdout);
				usage(options.stdout);
				options.stdout.println();
				help(options.stdout);
				return ERROR_NONE;
			}
			
			if (options.version)
			{
				splash(options.stdout);
				return ERROR_NONE;
			}
		
			if (options.wadFiles.isEmpty())
			{
				splash(options.stdout);
				usage(options.stdout);
				return ERROR_NONE;
			}
		
			boolean atLeastOneError = false;
			for (File f : options.wadFiles)
			{
				try
				{
					if (f.getName().toLowerCase().endsWith(".wad"))
						processWAD(f);
					else if (f.getName().toLowerCase().endsWith(".pk3"))
						processPK3(f.getPath(), f);
					else if (f.getName().toLowerCase().endsWith(".zip"))
						processPK3(f.getPath(), f);
					else
					{
						options.errf("ERROR: %s is not a WAD, PK3, or ZIP.\n", f.getPath());
						atLeastOneError = true;
					}
				}
				catch (IOException e)
				{
					options.errf("ERROR: %s: %s\n", e.getClass().getSimpleName(), e.getLocalizedMessage());
					atLeastOneError = true;
				}
			}
			
			if (atLeastOneError)
				return ERROR_BAD_FILE;
			
			if (options.help || options.version)
			{
				return ERROR_NONE;
			}
			
			if (!options.wadFiles.isEmpty())
			{
				if (textureList.isEmpty())
				{
					options.stdout.println("# No textures.");
				}
				else
				{
					options.stdout.println(":textures");
					for (String t : textureList)
						options.stdout.println(t);
				}
			
				if (flatList.isEmpty())
				{
					options.println("# No flats.");
				}
				else
				{
					options.stdout.println(":flats");
					for (String f : flatList)
						options.stdout.println(f);
				}
			
				options.stdout.println(":end");
			}
			
			return ERROR_NONE;
		}

	}
	
	private static class Pair
	{
		public int x;
		public int y;
	}

	/**
	 * Reads command line arguments and sets options.
	 * @param out the standard output print stream.
	 * @param err the standard error print stream. 
	 * @param in the standard input buffered reader.
	 * @param args the argument args.
	 * @return the parsed options.
	 * @throws OptionParseException if a parse exception occurs.
	 */
	public static Options options(PrintStream out, PrintStream err, String ... args) throws OptionParseException
	{
		Options options = new Options();
		options.stdout = out;
		options.stderr = err;
	
		final int STATE_INIT = 0;
		final int STATE_MAP = 1;
	
		int state = STATE_INIT;
		int i = 0;
		while (i < args.length)
		{
			String arg = args[i];
<<<<<<< HEAD
			if (arg.equals(SWITCH_HELP) || arg.equals(SWITCH_HELP2))
				options.help = true;
			else if (arg.equals(SWITCH_VERSION))
				options.version = true;
			else if (arg.equals(SWITCH_QUIET) || arg.equals(SWITCH_QUIET2))
				options.setQuiet(true);
			else if (arg.equals(SWITCH_TEXTURES) || arg.equals(SWITCH_TEXTURES2))
				options.setOutputTextures(true);
			else if (arg.equals(SWITCH_FLATS) || arg.equals(SWITCH_FLATS2))
				options.setOutputFlats(true);
			else if (arg.equals(SWITCH_NOSKIES))
				options.setSkipSkies(true);
			else
				options.addWadFile(new File(arg));
=======
			switch (state)
			{
				case STATE_INIT:
				{
					if (arg.equals(SWITCH_HELP) || arg.equals(SWITCH_HELP2))
						options.setHelp(true);
					else if (arg.equals(SWITCH_VERSION))
						options.setVersion(true);
					else if (arg.equals(SWITCH_QUIET) || arg.equals(SWITCH_QUIET2))
						options.setQuiet(true);
					else if (arg.equals(SWITCH_TEXTURES) || arg.equals(SWITCH_TEXTURES2))
						options.setOutputTextures(true);
					else if (arg.equals(SWITCH_FLATS) || arg.equals(SWITCH_FLATS2))
						options.setOutputFlats(true);
					else if (arg.equals(SWITCH_NOSKIES))
						options.setSkipSkies(true);
					else if (arg.equals(SWITCH_MAP) || arg.equals(SWITCH_MAP2))
						state = STATE_MAP;
					else
						options.addWadFile(new File(arg));
				}
				break;
			
				case STATE_MAP:
				{
					options.addMapToScan(arg);
					state = STATE_INIT;
				}
				break;
			}
>>>>>>> ac061af5
			i++;
		}
		
		if (!options.outputFlats && !options.outputTextures)
		{
			options.setOutputFlats(true);
			options.setOutputTextures(true);
		}
		
		return options;
	}

	/**
	 * Calls the utility using a set of options.
	 * @param options the options to call with.
	 * @return the error code.
	 */
	public static int call(Options options)
	{
		return (new Context(options)).call();
	}
	
	public static void main(String[] args) throws IOException
	{
		if (args.length == 0)
		{
			splash(System.out);
			usage(System.out);
			System.exit(-1);
			return;
		}
	
		try {
			System.exit(call(options(System.out, System.err, args)));
		} catch (OptionParseException e) {
			System.err.println(e.getMessage());
			System.exit(ERROR_BAD_OPTIONS);
		}
	}

	/**
	 * Prints the splash.
	 * @param out the print stream to print to.
	 */
	private static void splash(PrintStream out)
	{
		out.println(SPLASH_VERSION);
	}

	/**
	 * Prints the usage.
	 * @param out the print stream to print to.
	 */
	private static void usage(PrintStream out)
	{
		out.println("Usage: wtexscan [--help | -h | --version] [files] [switches]");
	}

	/**
	 * Prints the help.
	 * @param out the print stream to print to.
	 */
	private static void help(PrintStream out)
	{
		out.println("    --help              Prints help and exits.");
		out.println("    -h");
		out.println();
		out.println("    --version           Prints version, and exits.");
		out.println();
		out.println("[files]:");
		out.println("    <filename>          The files to inspect (WAD/PK3, accepts wildcards).");
		out.println();
		out.println("[switches]:");
		out.println("    --quiet             Output no messages.");
		out.println("    -q");
		out.println();
		out.println("    --textures          Output textures.");
		out.println("    -t");
		out.println();
		out.println("    --flats             Output flats.");
		out.println("    -f");
		out.println();
		out.println("    --no-skies          Skip adding associated skies per map.");
		out.println();
		out.println("    --map [mapname]     Map to scan. If not specified, all maps will be scanned.");
		out.println("    -m");
	}
	
}<|MERGE_RESOLUTION|>--- conflicted
+++ resolved
@@ -570,30 +570,14 @@
 		while (i < args.length)
 		{
 			String arg = args[i];
-<<<<<<< HEAD
-			if (arg.equals(SWITCH_HELP) || arg.equals(SWITCH_HELP2))
-				options.help = true;
-			else if (arg.equals(SWITCH_VERSION))
-				options.version = true;
-			else if (arg.equals(SWITCH_QUIET) || arg.equals(SWITCH_QUIET2))
-				options.setQuiet(true);
-			else if (arg.equals(SWITCH_TEXTURES) || arg.equals(SWITCH_TEXTURES2))
-				options.setOutputTextures(true);
-			else if (arg.equals(SWITCH_FLATS) || arg.equals(SWITCH_FLATS2))
-				options.setOutputFlats(true);
-			else if (arg.equals(SWITCH_NOSKIES))
-				options.setSkipSkies(true);
-			else
-				options.addWadFile(new File(arg));
-=======
 			switch (state)
 			{
 				case STATE_INIT:
 				{
 					if (arg.equals(SWITCH_HELP) || arg.equals(SWITCH_HELP2))
-						options.setHelp(true);
+						options.help = true;
 					else if (arg.equals(SWITCH_VERSION))
-						options.setVersion(true);
+						options.version = true;
 					else if (arg.equals(SWITCH_QUIET) || arg.equals(SWITCH_QUIET2))
 						options.setQuiet(true);
 					else if (arg.equals(SWITCH_TEXTURES) || arg.equals(SWITCH_TEXTURES2))
@@ -616,7 +600,6 @@
 				}
 				break;
 			}
->>>>>>> ac061af5
 			i++;
 		}
 		
